from adam import Service
from adam import PropagationParams
from adam import OpmParams
from adam import ConfigManager
from adam import RunnableManager
from adam import TargetedPropagation
from adam import TargetedPropagations
from adam import TargetingParams

import unittest
import os


class TargetedPropagationTest(unittest.TestCase):

    def setUp(self):
        config = ConfigManager(
<<<<<<< HEAD
            os.getcwd() + '/test_config.json').get_config('local-dev')
=======
            os.getcwd() + '/test_config.json').get_config('dev')
>>>>>>> dc07777d
        self.service = Service(config)
        self.assertTrue(self.service.setup())
        self.working_project = self.service.new_working_project()
        self.assertIsNotNone(self.working_project)

    def tearDown(self):
        self.service.teardown()

    def new_targeted_propagation(self, initial_maneuver):
        start = '2013-05-25T00:00:02.000000Z'
        end = '2018-04-25T03:06:14.200000Z'
        propagation_params = PropagationParams({
            'start_time': start,
            'end_time': end,
            'project_uuid': self.working_project.get_uuid(),
            'description': 'Created by test at ' + start
        })

        state_vec = [-1.4914794358536252e+8,
                     1.0582106861692128e+8,
                     6.0492834101479955e+7,
                     -11.2528789273597756,
                     -22.3258231726462242,
                     -9.7271222877710155]
        opm_params = OpmParams({
            'epoch': start,
            'state_vector': state_vec,
            'initial_maneuver': initial_maneuver,
        })

        return TargetedPropagation(propagation_params, opm_params, TargetingParams(
            {'target_distance_from_earth': 1.0e4, 'tolerance': 1.0}))

    def test_targeted_propagation(self):
        targeted_propagation = self.new_targeted_propagation([0, 0, 0])

        props = TargetedPropagations(self.service.rest)

        props.insert(targeted_propagation, self.working_project.get_uuid())
        uuid = targeted_propagation.get_uuid()
        self.assertIsNotNone(uuid)

        runnable_state = props.get_runnable_state(uuid)
        self.assertIsNotNone(runnable_state)
        while (runnable_state.get_calc_state() != 'COMPLETED' and
               runnable_state.get_calc_state() != 'FAILED'):
            runnable_state = props.get_runnable_state(uuid)
            self.assertIsNotNone(runnable_state)
        self.assertEqual('COMPLETED', runnable_state.get_calc_state())
        self.assertIsNone(runnable_state.get_error())

        runnable_state_list = props.get_runnable_states(
            self.working_project.get_uuid())
        self.assertEqual(1, len(runnable_state_list))

        props.update_with_results(targeted_propagation)
        self.assertIsNotNone(targeted_propagation.get_ephemeris())
        maneuver = targeted_propagation.get_maneuver()

        fresh_targeted_prop = props.get(uuid)
        self.assertIsNotNone(fresh_targeted_prop)
        self.assertEqual(uuid, fresh_targeted_prop.get_uuid())

        props.delete(uuid)

        self.assertIsNone(props.get(uuid))

        # Create a new propagation with the given maneuver as the initial maneuver.
        # It should report no additional maneuver needed.
        targeted_propagation2 = self.new_targeted_propagation(maneuver)

        RunnableManager(props, [targeted_propagation2],
                        self.working_project.get_uuid()).run()
        self.assertEqual(maneuver[0], targeted_propagation2.get_maneuver()[0])
        self.assertEqual(maneuver[1], targeted_propagation2.get_maneuver()[1])
        self.assertEqual(maneuver[2], targeted_propagation2.get_maneuver()[2])


if __name__ == '__main__':
    unittest.main()<|MERGE_RESOLUTION|>--- conflicted
+++ resolved
@@ -14,12 +14,7 @@
 class TargetedPropagationTest(unittest.TestCase):
 
     def setUp(self):
-        config = ConfigManager(
-<<<<<<< HEAD
-            os.getcwd() + '/test_config.json').get_config('local-dev')
-=======
-            os.getcwd() + '/test_config.json').get_config('dev')
->>>>>>> dc07777d
+        config = ConfigManager(os.getcwd() + '/test_config.json').get_config('dev')
         self.service = Service(config)
         self.assertTrue(self.service.setup())
         self.working_project = self.service.new_working_project()
