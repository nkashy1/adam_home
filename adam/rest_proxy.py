"""
    rest_proxy.py

    Exposes an interface for making calls to the REST API.

    Implementations:
        - RestRequests: makes simple calls to REST API.
        - AuthenticatingRestProxy: wraps a RestProxy and adds the auth token to all calls.
        - _RestProxyForTest: mocks methods and exposes extra functionality to add expectations.
"""

import json
import requests
import urllib
import datetime


class RestProxy(object):
    """Interface for accessing the server

    """

    def post(self, path, data_dict):
        """Send POST request to the server

        This function is intended to be overriden by derived classes to POST a
        request to a real or proxy server

        Args:
            path (str): the path to send the POST to
            data_dict (dict): dictionary to be sent in the body of the POST

        Returns:
            Pair of code and json data (when overriden)

        Raises:
            NotImplementedError: if this does not get overriden by the derived classes
        """
        raise NotImplementedError("Got interface, need implementation")

    def get(self, path):
        """Send GET request to the server

        This function is intended to be overriden by derived classes to GET a
        request from a real or proxy server

        Args:
            path (str): the path to send the GET request to

        Returns:
            Pair of code and json data (when overriden)

        Raises:
            NotImplementedError: if this does not get overriden by the derived classes
        """
        raise NotImplementedError("Got interface, need implementation")

    def delete(self, path):
        """Send DELETE request to the server

        This function is intended to be overriden by derived classes to DELETE a
        request from a real or proxy server

        Args:
            path (str): the path to send the DELETE request to

        Returns:
            Http code

        Raises:
            NotImplementedError: if this does not get overriden by the derived classes
        """
        raise NotImplementedError("Got interface, need implementation")


class AuthenticatingRestProxy(RestProxy):
    """ Rest proxy implementation that wraps another rest proxy and adds the authentication
    token to every method call.

    """

    def __init__(self, rest_proxy, token):
        self._rest_proxy = rest_proxy
        self._token = token

    def _add_token_to_path(self, path):
        if self._token == "":
            # No addition needed.
            return path

        parsed = list(urllib.parse.urlparse(path))
        query = urllib.parse.parse_qs(parsed[4])
        query['token'] = self._token
        # doseq=True is required to avoid very strange encodings of all existing values.
        # Existing values are parsed as lists by parse_qs, but then the lists are encoded
        # as strings (like a=%5B%271%27%5D (encoded a=['1']) instead of a=1).
        parsed[4] = urllib.parse.urlencode(query, doseq=True)
        return urllib.parse.urlunparse(parsed)

    def post(self, path, data_dict):
        data_dict['token'] = self._token
        return self._rest_proxy.post(path, data_dict)

    def get(self, path):
        path = self._add_token_to_path(path)
        return self._rest_proxy.get(path)

    def delete(self, path):
        path = self._add_token_to_path(path)
        return self._rest_proxy.delete(path)


class LoggingRestProxy(RestProxy):
    """ Rest proxy implementation that wraps another rest proxy and adds logging of
    interesting information such as timing and request size to each call.

    """

    def __init__(self, rest_proxy):
        self._rest_proxy = rest_proxy

    # From https://stackoverflow.com/questions/1094841/reusable-library-to-get-human-readable-version-of-file-size # NOQA
    def _sizeof_fmt(self, num, suffix='B'):
        for unit in ['', 'Ki', 'Mi', 'Gi', 'Ti', 'Pi', 'Ei', 'Zi']:
            if abs(num) < 1024.0:
                return "%3.1f%s%s" % (num, unit, suffix)
            num /= 1024.0
        return "%.1f%s%s" % (num, 'Yi', suffix)

    def post(self, path, data_dict):
        print("--------------------------------------------------------")
        print("| Post to " + path)
        start = datetime.datetime.now()
        code, response = self._rest_proxy.post(path, data_dict)
        end = datetime.datetime.now()
        print("|    Request size: " + self._sizeof_fmt(len(json.dumps(data_dict))))
        print("|    Response size: " + self._sizeof_fmt(len(str(response))))
        print("|    Call duration: " + str(end - start))
        print("--------------------------------------------------------")
        return code, response

    def get(self, path):
        print("--------------------------------------------------------")
        print("| Get to " + path)
        start = datetime.datetime.now()
        code, response = self._rest_proxy.get(path)
        end = datetime.datetime.now()
        print("|    Response size: " + self._sizeof_fmt(len(str(response))))
        print("|    Call duration: " + str(end - start))
        print("--------------------------------------------------------")
        return code, response

    def delete(self, path):
        print("--------------------------------------------------------")
        print("| Delete to " + path)
        start = datetime.datetime.now()
        code = self._rest_proxy.delete(path)
        end = datetime.datetime.now()
        print("|    Call duration: " + str(end - start))
        print("--------------------------------------------------------")
        return code


class RetryingRestProxy(RestProxy):
    """Rest proxy implementation that wraps another rest proxy and retries calls for some
    errors known to be retryable.
    """

    def __init__(self, rest_proxy, num_tries=5):
        self._rest_proxy = rest_proxy
        self._retry_codes = [
            403,  # ExpiredSessionExceptions can manifest as 403s.
            502,  # These happen periodically and are transient.
            503,  # Usually due to ExpiredSessionExceptions. They go away on retry.
        ]
        self._num_tries = num_tries

    def post(self, path, data_dict):
        for i in range(self._num_tries):
            code, response = self._rest_proxy.post(path, data_dict)
            if code not in self._retry_codes or i == self._num_tries - 1:
                break
<<<<<<< HEAD
            print("Encountered error %s calling post to %s: %s \nRetrying (attempt %s)" %
                (code, path, response, i + 2))
=======
            print("Encountered error %s calling post to %s. Retrying (attempt %s)" %
                  (code, path, i + 2))
>>>>>>> 34d0ff5e
        return code, response

    def get(self, path):
        for i in range(self._num_tries):
            code, response = self._rest_proxy.get(path)
            if code not in self._retry_codes or i == self._num_tries - 1:
                break
<<<<<<< HEAD
            print("Encountered error %s calling get on %s: %s \nRetrying (attempt %s)" %
                (code, path, response, i + 2))
=======
            print("Encountered error %s calling get on %s. Retrying (attempt %s)" %
                  (code, path, i + 2))
>>>>>>> 34d0ff5e
        return code, response

    def delete(self, path):
        for i in range(self._num_tries):
            code = self._rest_proxy.delete(path)
            if code not in self._retry_codes or i == self._num_tries - 1:
                break
            print("Encountered error %s calling delete on %s. Retrying (attempt %s)" %
                  (code, path, i + 2))
        return code


class RestRequests(RestProxy):
    """Implementation using requests package

    This class is used to send actual requests to the server.

    """

    # Default base URL corresponding to ADAM project.
    DEFAULT_BASE_URL = 'https://pro-equinox-162418.appspot.com/_ah/api/adam/v1'

    def __init__(self, base_url=DEFAULT_BASE_URL):
        """Initialize with the give base URL. All paths for requests will be appended
        to this URL.

        """
        self._base_url = base_url

    def post(self, path, data_dict):
        """Send POST request to the server

        This function is used to POST a request to the actual server

        Args:
            path (str): the path to send the POST to
            data_dict (dict): dictionary to be sent in the body of the POST

        Returns:
            Pair of code and json data (actual from server)
        """
        req = requests.post(self._base_url + path, data=json.dumps(data_dict))
        req_json = {}
        try:
            req_json = req.json()
        except ValueError:
            # TODO(laura): make the rest server return json responses, always
            print("Received non-JSON response from API: " +
                  str(req.status_code) + ", " + str(req.content))
        return req.status_code, req_json

    def get(self, path):
        """Send GET request to the server

        This function is used to GET a request from the server

        Args:
            path (str): the path to send the GET request to

        Returns:
            Pair of code and json data
        """
        req = requests.get(self._base_url + path)
        req_json = {}
        try:
            req_json = req.json()
        except ValueError:
            # TODO(laura): make the rest server return json responses, always
            print("Received non-JSON response from API: " +
                  str(req.status_code) + ", " + str(req.content))
        return req.status_code, req_json

    def delete(self, path):
        """Send DELETE request to the server

        This function is used to DELETE a request from the server

        Args:
            path (str): the path to send the DELETE request to

        Returns:
            Pair of code and json data
        """
        req = requests.delete(self._base_url + path)
        return req.status_code


class _RestProxyForTest(RestProxy):
    """Implementation using REST proxy

    This class is used to send requests to a proxy server for testing purposes.

    """

    def __init__(self):
        """Initializes attributes

        Expectations as tuples (method, input_path, input_data, return_code, return_data)

        """
        self._expectations = []

    def expect_post(self, path, data_func, code, resp_data):
        """Expectations for POST method

        This function defines the expectations for a POST method.

        Args:
            path (str): the path to send the POST to
            data_func (func): function to validate the input data to send to the POST
            code (int): return code from POST
            resp_data (dict): response data returned from POST
        """
        self._expectations.append(('POST', path, data_func, code, resp_data))

    def expect_get(self, path, code, resp_data):
        """Expectations for GET method

        This function defines the expectations for a GET method.

        Args:
            path (str): the path to send the GET request to
            code (int): return code from GET
            resp_data (dict): response data returned from GET
        """
        self._expectations.append(('GET', path, None, code, resp_data))

    def expect_delete(self, path, code):
        """Expectations for DELETE method.

        This function defines the expectations for a DELETE method.

        Args:
            path (str): the path to send the DELETE request to
            code (int): return code from DELETE

        Note that delete methods do not generally return data.
        """
        self._expectations.append(('DELETE', path, None, code, None))

    def post(self, path, data_dict):
        """Imitate sending POST request to server.

        This function is used to imitate POSTing a request to a server for testing
        purposes.

        Args:
            path (str): the path to send the POST to
            data_dict (dict): the input data to send to the POST

        Returns:
            Pair of code and json data

        Raises:
            AssertionError: expectations are empty list
            AssertionError: wrong method called
            AssertionError: mismatched paths for POST request
            AssertionError: POST data not valid

        TODO:
            Substitute with more specific errors
        """

        # Check for empty expectations list - TODO more specific error
        if len(self._expectations) == 0:
            raise AssertionError("Did not expect any calls, got POST")

        # Get first expectations list
        exp = self._expectations[0]

        # Remove list from expectations
        self._expectations.pop(0)

        # Go through expectations list and raise errors for non-expected items
        if exp[0] != 'POST':
            # Method is not 'POST'
            raise AssertionError("Expected %s, got POST" % exp[0])

        if path != exp[1]:
            # path does not match expected one
            raise AssertionError("Expected POST request to %s, got %s" % (exp[1], path))

        if not exp[2](data_dict):
            # POST data not valid
            raise AssertionError("POST data didn't pass check: %s" % data_dict)

        # Return code and response data
        return exp[3], exp[4]

    def get(self, path):
        """Imitate sending GET request to server

        This function is used to imitate GETting a request from the server for testing
        purposes.

        Args:
            path (str): the path to send the GET request to

        Returns:
            Pair of code and json data

        Raises:
            AssertionError: expectations are empty list
            AssertionError: wrong method called
            AssertionError: mismatched paths for GET request

        TODO:
            Substitute with more specific errors
        """

        # Check for empty expectations list - TODO more specific error
        if len(self._expectations) == 0:
            raise AssertionError("Did not expect any calls, got GET")

        # Get first expectations list
        exp = self._expectations[0]

        # Remove list from expectations
        self._expectations.pop(0)

        # Go through expectations list and raise errors for non-expected items
        if exp[0] != 'GET':
            # Method is not 'GET'
            raise AssertionError("Expected %s, got GET" % exp[0])

        if path != exp[1]:
            # path does not match expected one
            raise AssertionError("Expected GET request to %s, got %s" % (exp[1], path))

        # Return code and response data
        return exp[3], exp[4]

    def delete(self, path):
        if len(self._expectations) == 0:
            raise AssertionError("Did not expect any calls, got DELETE")

        # Get first expectations list
        exp = self._expectations[0]

        # Remove list from expectations
        self._expectations.pop(0)

        # Go through expectations list and raise errors for non-expected items
        if exp[0] != 'DELETE':
            # Method is not 'DELETE'
            raise AssertionError("Expected %s, got DELETE" % exp[0])

        if path != exp[1]:
            # path does not match expected one
            raise AssertionError("Expected DELETE request to %s, got %s" % (exp[1], path))

        return exp[3]<|MERGE_RESOLUTION|>--- conflicted
+++ resolved
@@ -180,13 +180,8 @@
             code, response = self._rest_proxy.post(path, data_dict)
             if code not in self._retry_codes or i == self._num_tries - 1:
                 break
-<<<<<<< HEAD
             print("Encountered error %s calling post to %s: %s \nRetrying (attempt %s)" %
                 (code, path, response, i + 2))
-=======
-            print("Encountered error %s calling post to %s. Retrying (attempt %s)" %
-                  (code, path, i + 2))
->>>>>>> 34d0ff5e
         return code, response
 
     def get(self, path):
@@ -194,13 +189,8 @@
             code, response = self._rest_proxy.get(path)
             if code not in self._retry_codes or i == self._num_tries - 1:
                 break
-<<<<<<< HEAD
             print("Encountered error %s calling get on %s: %s \nRetrying (attempt %s)" %
                 (code, path, response, i + 2))
-=======
-            print("Encountered error %s calling get on %s. Retrying (attempt %s)" %
-                  (code, path, i + 2))
->>>>>>> 34d0ff5e
         return code, response
 
     def delete(self, path):
