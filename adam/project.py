"""
    project.py
"""

from tabulate import tabulate


class Project(object):
    def __init__(self, uuid, parent=None, name=None, description=None):
        self._uuid = uuid
        self._parent = parent
        self._name = name
        self._description = description

    def __repr__(self):
        return "Project %s" % (self._uuid)

    def get_uuid(self):
        return self._uuid

    def get_parent(self):
        return self._parent

    def get_name(self):
        return self._name

    def get_description(self):
        return self._description


class Projects(object):
    """Module for managing projects.

    """

    def __init__(self, rest):
        self._rest = rest

    def __repr__(self):
        return "Projects module"

    def _get_projects(self):
        code, response = self._rest.get('/project')

        if code != 200:
            raise RuntimeError("Server status code: %s; Response: %s" % (code, response))

        return response['items']
<<<<<<< HEAD

=======
    
    def get_sub_projects(self, parent):
        # For now, this just filters the returned values by parent project. We may eventually
        # choose to implement this server-side, in which case we will call into whatever API
        # that exposes.
        return [p for p in self.get_projects() if p.get_parent() == parent];
    
>>>>>>> 7722584d
    def get_projects(self):
        projects = []
        for p in self._get_projects():
            project = Project(p['uuid'], p.get('parent'), p.get('name'), p.get('description'))
            projects.append(project)

        return projects

    def print_projects(self):
        projects = self._get_projects()

        for p in projects:
            if len(p['description']) > 50:
                p['description'] = p['description'][:50] + "..."

        print(tabulate(projects, headers="keys", tablefmt="fancy_grid"))

    def get_project(self, uuid):
        if uuid is None:
            raise KeyError("UUID is required.")

        code, response = self._rest.get('/project/' + uuid)

        if code == 404:
            # Project not found.
            return None
        elif code != 200:
            raise RuntimeError("Server status code: %s; Response: %s" % (code, response))

        return Project(uuid,
                       response.get('parent'),
                       response.get('name'),
                       response.get('description'))

    def new_project(self, parent, name, description):
        code, response = self._rest.post(
            '/project',
            {'parent': parent, 'name': name, 'description': description})

        if code != 200:
            raise RuntimeError("Server status code: %s; Response: %s" % (code, response))

        return Project(response['uuid'], parent, name, description)

    def delete_project(self, uuid):
        code = self._rest.delete('/project/' + uuid)

        if code != 204:
            raise RuntimeError("Server status code: %s" % (code))<|MERGE_RESOLUTION|>--- conflicted
+++ resolved
@@ -46,17 +46,13 @@
             raise RuntimeError("Server status code: %s; Response: %s" % (code, response))
 
         return response['items']
-<<<<<<< HEAD
 
-=======
-    
     def get_sub_projects(self, parent):
         # For now, this just filters the returned values by parent project. We may eventually
         # choose to implement this server-side, in which case we will call into whatever API
         # that exposes.
-        return [p for p in self.get_projects() if p.get_parent() == parent];
-    
->>>>>>> 7722584d
+        return [p for p in self.get_projects() if p.get_parent() == parent]
+
     def get_projects(self):
         projects = []
         for p in self._get_projects():
