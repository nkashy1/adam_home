--- conflicted
+++ resolved
@@ -110,7 +110,6 @@
     def __init__(self, params):
         """
         Param options are:
-<<<<<<< HEAD
             
             --- epoch is required! ---
             epoch (str): the epoch associated with the state vector (IS0-8601 format)
@@ -131,14 +130,6 @@
                     5: true_anomaly (float): True anomaly (deg)
                     6: gm (float): Gravitational constant (km^3/s^2)
         
-=======
-
-            --- epoch and state_vector are required! ---
-            epoch (str): the epoch associated with the state vector (IS0-8601 format)
-            state_vector (list): an array with 6 elements [rx, ry, rz, vx, vy, vz]
-                representing the position and velocity vector of the object.
-
->>>>>>> 071dc5e4
             originator (str): responsible entity for run (default: 'ADAM_User')
             object_name (str): name of object (default: 'dummy')
             object_id (str): identification of object (default: '001')
@@ -163,30 +154,18 @@
         """
         # Make this a bit easier to get right by checking for parameters by unexpected
         # names.
-<<<<<<< HEAD
         supported_params = {'epoch', 'state_vector', 'keplerian_elements', 'originator', 'object_name', 'object_id', 'mass', 'solar_rad_area', 'solar_rad_coeff', 'drag_area', 'drag_coeff', 'covariance', 'perturbation', 'hypercube'}
-=======
-        supported_params = {
-            'epoch', 'state_vector', 'originator', 'object_name', 'object_id', 'mass',
-            'solar_rad_area', 'solar_rad_coeff', 'drag_area', 'drag_coeff',
-            'covariance', 'perturbation', 'hypercube'}
->>>>>>> 071dc5e4
         extra_params = params.keys() - supported_params
         if len(extra_params) > 0:
             raise KeyError("Unexpected parameters provided: %s" % (extra_params))
 
         self._epoch = params['epoch']  # Required.
-<<<<<<< HEAD
 
         if 'state_vector' not in params and 'keplerian_elements' not in params:
             raise KeyError("Either state_vector or keplerian_elements must be provided.")
         self._state_vector = params.get('state_vector') or [0, 0, 0, 0, 0, 0]  # Required in OPM.
         self._keplerian_elements = params.get('keplerian_elements')
         
-=======
-        self._state_vector = params['state_vector']  # Required.
-
->>>>>>> 071dc5e4
         self._originator = params.get('originator') or 'ADAM_User'
         self._object_name = params.get('object_name') or 'dummy'
         self._object_id = params.get('object_id') or '001'
@@ -221,7 +200,6 @@
         Returns:
             OPM (str)
         """
-<<<<<<< HEAD
         base_opm =  "CCSDS_OPM_VERS = 2.0\n" + \
                     ("CREATION_DATE = %s\n" % datetime.utcnow()) + \
                     ("ORIGINATOR = %s\n" % self._originator) + \
@@ -249,29 +227,6 @@
                 ("ARG_OF_PERICENTER = %s\n" % (self._keplerian_elements[4])) + \
                 ("TRUE_ANOMALY = %s\n" % (self._keplerian_elements[5])) + \
                 ("GM = %s\n" % (self._keplerian_elements[6]))
-=======
-        base_opm = "CCSDS_OPM_VERS = 2.0\n" + \
-            ("CREATION_DATE = %s\n" % datetime.utcnow()) + \
-            ("ORIGINATOR = %s\n" % self._originator) + \
-            "COMMENT Cartesian coordinate system\n" + \
-            ("OBJECT_NAME = %s\n" % self._object_name) + \
-            ("OBJECT_ID = %s\n" % self._object_id) + \
-            "CENTER_NAME = SUN\n" + \
-            "REF_FRAME = ITRF-97\n" + \
-            "TIME_SYSTEM = UTC\n" + \
-            ("EPOCH = %s\n" % self._epoch) + \
-            ("X = %s\n" % (self._state_vector[0])) + \
-            ("Y = %s\n" % (self._state_vector[1])) + \
-            ("Z = %s\n" % (self._state_vector[2])) + \
-            ("X_DOT = %s\n" % (self._state_vector[3])) + \
-            ("Y_DOT = %s\n" % (self._state_vector[4])) + \
-            ("Z_DOT = %s\n" % (self._state_vector[5])) + \
-            ("MASS = %s\n" % self._mass) + \
-            ("SOLAR_RAD_AREA = %s\n" % self._solar_rad_area) + \
-            ("SOLAR_RAD_COEFF = %s\n" % self._solar_rad_coeff) + \
-            ("DRAG_AREA = %s\n" % self._drag_area) + \
-            ("DRAG_COEFF = %s" % self._drag_coeff)
->>>>>>> 071dc5e4
 
         spacecraft_params = \
             ("MASS = %s\n" % self._mass) + \
@@ -306,15 +261,9 @@
                          ("USER_DEFINED_ADAM_INITIAL_PERTURBATION = %s [sigma]\n" %
                           self._perturbation) + \
                          ("USER_DEFINED_ADAM_HYPERCUBE = %s\n" % self._hypercube)
-<<<<<<< HEAD
 
         return base_opm + keplerian_elements + spacecraft_params + covariance
         
-=======
-            return base_opm + covariance
-
-
->>>>>>> 071dc5e4
 class StateSummary(object):
     def __init__(self, json):
         """ Requires a json response as returned from the server representing a batch
