--- conflicted
+++ resolved
@@ -84,13 +84,8 @@
                     return False
 
             raise RuntimeError("Server status code: %s; Response: %s" % (code, response))
-<<<<<<< HEAD
-        
+
         if 'loggedIn' in response:
-=======
-
-        if 'loggedIn' in response and response['loggedIn']:
->>>>>>> 34d0ff5e
             self._token = token
             self._logged_in = response['loggedIn']
             if self._logged_in:
