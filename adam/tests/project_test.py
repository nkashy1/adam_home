--- conflicted
+++ resolved
@@ -84,10 +84,7 @@
         rest.expect_get("/project/aaa", 403, {})
         with self.assertRaises(RuntimeError):
             project = projects.get_project('aaa')
-<<<<<<< HEAD
 
-=======
-    
     def test_get_projects(self):
         rest = _RestProxyForTest()
         projects_module = Projects(rest)
@@ -112,19 +109,18 @@
         projects = projects_module.get_sub_projects('p1')
         self.assertEqual(1, len(projects))
         self.assertEqual('aaa', projects[0].get_uuid())
-            
+
         rest.expect_get("/project", 200, projects_response)
         projects = projects_module.get_sub_projects('p2')
         self.assertEqual(2, len(projects))
         self.assertEqual('bbb', projects[0].get_uuid())
         self.assertEqual('ddd', projects[1].get_uuid())
-            
+
         rest.expect_get("/project", 200, projects_response)
         projects = projects_module.get_sub_projects(None)
         self.assertEqual(1, len(projects))
         self.assertEqual('ccc', projects[0].get_uuid())
-        
->>>>>>> 7722584d
+
     def test_delete_project(self):
         rest = _RestProxyForTest()
         projects = Projects(rest)
